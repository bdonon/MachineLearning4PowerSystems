"""
ml4ps
"""

__version__ = '0.0.1'


from ml4ps.backend import *
from ml4ps.neural_network import *
from ml4ps.dataset import *
from ml4ps.normalization import *
from ml4ps.postprocessing import *
from ml4ps.utils import *
from ml4ps.pickle import *
from ml4ps.transform import *
from ml4ps import h2mg
<<<<<<< HEAD
from ml4ps import reinforcement
=======
from ml4ps import reinforcement
from ml4ps import logger
>>>>>>> 66684f2b
<|MERGE_RESOLUTION|>--- conflicted
+++ resolved
@@ -14,9 +14,5 @@
 from ml4ps.pickle import *
 from ml4ps.transform import *
 from ml4ps import h2mg
-<<<<<<< HEAD
 from ml4ps import reinforcement
-=======
-from ml4ps import reinforcement
-from ml4ps import logger
->>>>>>> 66684f2b
+from ml4ps import logger
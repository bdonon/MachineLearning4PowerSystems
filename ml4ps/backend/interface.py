from abc import ABC, abstractmethod
import numpy as np
import jax.numpy as jnp
import torch
import os


def clean_dict(v):
    """Cleans a dictionary of tensors by deleting keys whose values are empty."""
    keys_to_erase = []
    for k, v_k in v.items():
        keys_to_erase_k = []
        for f, v_k_f in v_k.items():
            if np.shape(v_k_f)[0] == 0:
                keys_to_erase_k.append(f)
        for f in keys_to_erase_k:
            del v_k[f]
        if not v_k:
            keys_to_erase.append(k)
    for k in keys_to_erase:
        del v[k]
    return v


def collate_dict(data):
    """Transforms a list of dictionaries into a dictionary whose values are tensors with an additional dimension."""
    return {k: {f: jnp.array([d[k][f] for d in data]) for f in data[k].keys()} for k in data.keys()}
<<<<<<< HEAD
=======


def collate_power_grid(data):
    """Collates tuples `(a, x, nets)`, by only collating `a` and `x` and leaving `nets` untouched."""
    a, x, network = zip(*data)
    return collate_dict(a), collate_dict(x), network
>>>>>>> 7a8fa1d2


def collate_power_grid(data):
    """Collates tuples `(a, x, nets)`, by only collating `a` and `x` and leaving `nets` untouched."""
    a, x, network = zip(*data)
    return collate_dict(a), collate_dict(x), network


def separate_dict(data):
    """Transforms a dict of batched tensors into a list of dicts that have single tensors as values."""
    elem = list(list(data.values())[0].values())[0]
    batch_size = np.shape(elem)[0]
    return [{k: {f: data[k][f][i] for f in v} for k, v in data.items()} for i in range(batch_size)]


def build_unique_id_dict(table_dict, addresses):
    """Builds a dictionary to convert `str` indices into unique `int`."""
    all_addresses = [list(table_dict[k][f].values.astype(str)) for k, v in addresses.items() for f in v]
    unique_addresses = list(np.unique(np.concatenate(all_addresses)))
    return {address: i for i, address in enumerate(unique_addresses)}


class AbstractBackend(ABC):
    """Abstract Power Systems backend.

        Allows to load power grids, get and set features, and to interact with them through Power Flow simulations.

        Attributes:
            valid_extensions (:obj:`list` of :obj:`str`): List of valid file extensions that can be read by the
                backend.
            valid_addresses (:obj:`dict` of :obj:`list` of :obj:`str`): Dictionary that contains all the valid
                object names as keys and valid address names for each of these keys.
            valid_features (:obj:`dict` of :obj:`list` of :obj:`str`): Dictionary that contains all the valid
                object names as keys and valid feature names for each of these keys.
    """

    def __init__(self):
        """Initializes a Power Systems backend."""
        pass

    @property
    @abstractmethod
    def valid_extensions(self):
        """List of valid file extensions that can be read by the backend."""
        pass

    @property
    @abstractmethod
    def valid_addresses(self):
        """Dictionary of keys that constitute valid addresses w.r.t. the backend."""
        pass

    @property
    @abstractmethod
    def valid_features(self):
        """Dictionary of keys that constitute valid features w.r.t. the backend."""
        pass

    def get_table_dict(self, network, features):
        """Gets a dict of pandas table for all the objects in features, from the input network."""
        return {k: self.get_table(network, k, f) for k, f in features.items()}

    @abstractmethod
    def get_table(self, net, key, feature_list):
        """Gets a pandas table that displays features corresponding to the object key, from the input network."""
        pass

    @abstractmethod
    def load_network(self, file_path):
        """Loads a single power grid instance."""
        pass

    def update_run_extract(self, network_batch, y_batch=None, features=None, load_flow=False, **kwargs):
        """Modifies a batch of power grids with features contained in y_batch."""
        # TODO rajouter du multiprocessing pour le load flow ?
        # TODO que faire en cas de divergence du load flow ?
        if y_batch is not None:
            y_batch = separate_dict(y_batch)
            [self.update_network(net, y) for net, y in zip(network_batch, y_batch)]
        if load_flow:
            [self.run_load_flow(net, **kwargs) for net in network_batch]
        if features is not None:
            r = [self.extract_features(net, features) for net in network_batch]
            return collate_dict(r)

    @abstractmethod
    def update_network(self, net, y):
        """Modifies a power grid with the feature values contained in y."""
        pass

    @abstractmethod
    def run_load_flow(self, net, **kwargs):
        """Performs a single power flow computation."""
        pass

    def extract_features(self, network, features):
        """Extracts a nested dict of feature values from a power grid instance."""
        table_dict = self.get_table_dict(network, features)
        x = {k: {f: table_dict[k][f].astype(float).to_numpy() for f in v} for k, v in table_dict.items()}
        return clean_dict(x)

    def extract_addresses(self, network, addresses):
        """Extracts a nested dict of address ids from a power grid instance."""
        table_dict = self.get_table_dict(network, addresses)
        id_dict = build_unique_id_dict(table_dict, addresses)
        a = {k: {f: table_dict[k][f].astype(str).map(id_dict).to_numpy() for f in v} for k, v in addresses.items()}
        return clean_dict(a)

    def check_features(self, features):
        """Checks that features are valid w.r.t. the current backend."""
        for k in features.keys():
            if k in self.valid_features.keys():
                for f in features[k]:
                    if f in self.valid_features[k]:
                        continue
                    else:
                        raise Warning('{} is not a valid feature for {}. '.format(f, k) +
                                      'Please pick from this list : {}'.format(self.valid_features[k]))
            else:
                raise Warning('{} is not a valid name. Please pick from this list : {}'.format(k, self.valid_features))

    def check_addresses(self, addresses):
        """Checks that addresses are valid w.r.t. the current backend."""
        for k in addresses.keys():
            if k in self.valid_addresses.keys():
                for f in addresses[k]:
                    if f in self.valid_addresses[k]:
                        continue
                    else:
                        raise Warning('{} is not a valid feature for {}. '.format(f, k) +
                                      'Please pick from this list : {}'.format(self.valid_addresses[k]))
            else:
                raise Warning('{} is not a valid name. Please pick from this list : {}'.format(k, self.valid_addresses))


    def get_files(self, path, shuffle=False, n_samples=None):
        """Gets file that have a valid extension w.r.t. the backend, from path."""
        files = []
        for f in sorted(os.listdir(path)):
            if f.endswith(self.valid_extensions):
                files.append(os.path.join(path, f))
        if not files:
            raise FileNotFoundError("There is no valid file in {}".format(path))
        if shuffle:
            np.random.shuffle(files)
        if n_samples is not None:
            return files[:n_samples]
        else:
            return files<|MERGE_RESOLUTION|>--- conflicted
+++ resolved
@@ -24,16 +24,7 @@
 
 def collate_dict(data):
     """Transforms a list of dictionaries into a dictionary whose values are tensors with an additional dimension."""
-    return {k: {f: jnp.array([d[k][f] for d in data]) for f in data[k].keys()} for k in data.keys()}
-<<<<<<< HEAD
-=======
-
-
-def collate_power_grid(data):
-    """Collates tuples `(a, x, nets)`, by only collating `a` and `x` and leaving `nets` untouched."""
-    a, x, network = zip(*data)
-    return collate_dict(a), collate_dict(x), network
->>>>>>> 7a8fa1d2
+    return {k: {f: np.array([d[k][f] for d in data]) for f in data[k].keys()} for k in data.keys()}
 
 
 def collate_power_grid(data):

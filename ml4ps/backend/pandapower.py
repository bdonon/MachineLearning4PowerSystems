--- conflicted
+++ resolved
@@ -5,10 +5,7 @@
 import pandapower as pp
 import numpy as np
 import os
-<<<<<<< HEAD
 
-=======
->>>>>>> e705ac8c
 
 class PandaPowerBackend(AbstractBackend):
     """Backend implementation that uses `PandaPower <http://www.pandapower.org>`_."""
@@ -176,11 +173,7 @@
     elif key == 'global':
         table = pd.DataFrame({'converged': [net.converged], 'f_hz': [net.f_hz], 'sn_mva': [net.sn_mva]})
     else:
-<<<<<<< HEAD
         raise ValueError('Object {} is not a valid object name. '.format(key))
-=======
-        raise ValueError('Object {} is not a valid object name.'.format(key))
->>>>>>> e705ac8c
     table['id'] = table.index
     table.replace([np.inf], 99999, inplace=True)
     table.replace([-np.inf], -99999, inplace=True)
